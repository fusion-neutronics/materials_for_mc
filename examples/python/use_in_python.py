import materials_for_mc as m4mc
# m4mc.Config.set_cross_sections({
#     "Li6": "tendl-21",
#     "Li7": "tendl-21"
# })
<<<<<<< HEAD
=======
m4mc.Config.set_cross_sections("tendl-21")
>>>>>>> 869a70a7

mat1 = m4mc.Material()
mat1.add_element('Li', 0.5)
mat1.set_density('g/cm3', 2.0)
mat1.volume = 4.2
mat1.read_nuclides_from_json("tendl-21")
print(mat1)<|MERGE_RESOLUTION|>--- conflicted
+++ resolved
@@ -3,10 +3,9 @@
 #     "Li6": "tendl-21",
 #     "Li7": "tendl-21"
 # })
-<<<<<<< HEAD
-=======
+
 m4mc.Config.set_cross_sections("tendl-21")
->>>>>>> 869a70a7
+
 
 mat1 = m4mc.Material()
 mat1.add_element('Li', 0.5)
